"use client";

import { useState, useEffect, Suspense } from "react";
export const dynamic = 'force-dynamic'
import { useSearchParams } from "next/navigation";
import { Suspense } from "react";
import { Card, CardContent, CardDescription, CardHeader, CardTitle } from "@/components/ui/card";
import { Button } from "@/components/ui/button";
import { Input } from "@/components/ui/input";
import { Label } from "@/components/ui/label";
import { Badge } from "@/components/ui/badge";
import { Switch } from "@/components/ui/switch";
import { 
  Dialog, 
  DialogContent, 
  DialogDescription, 
  DialogHeader, 
  DialogTitle, 
  DialogTrigger,
  DialogFooter
} from "@/components/ui/dialog";
import { Textarea } from "@/components/ui/textarea";
import { Select, SelectContent, SelectItem, SelectTrigger, SelectValue } from "@/components/ui/select";
import { Alert, AlertDescription } from "@/components/ui/alert";
import { 
  Key, 
  Plus, 
  Copy, 
  Trash2, 
  Edit, 
  Eye, 
  EyeOff,
  RefreshCw,
  AlertTriangle,
  CheckCircle,
  Clock,
  MoreHorizontal,
  Bot
} from "lucide-react";
import { useToast } from "@/hooks/use-toast";
import { apiClient } from "@/lib/api-client";

interface ApiKey {
  id: string;
  name: string;
  description: string;
  key_prefix: string;
  scopes: string[];
  is_active: boolean;
  expires_at: string | null;
  last_used_at: string | null;
  total_requests: number;
  total_tokens: number;
  total_cost_cents: number;
  created_at: string;
  budget_id?: number;
  budget_limit?: number;
  budget_type?: "total" | "monthly";
  is_unlimited: boolean;
  allowed_models: string[];
  allowed_chatbots: string[];
}

interface Model {
  id: string;
  object: string;
  created?: number;
  owned_by?: string;
  permission?: any[];
  root?: string;
  parent?: string;
  provider?: string;
  capabilities?: string[];
  context_window?: number;
  max_output_tokens?: number;
  supports_streaming?: boolean;
  supports_function_calling?: boolean;
  tasks?: string[];  // Added tasks field from PrivateMode API
}

interface NewApiKeyData {
  name: string;
  description: string;
  scopes: string[];
  expires_at: string | null;
  is_unlimited: boolean;
  budget_limit_cents?: number;
  budget_type?: "total" | "monthly";
  allowed_models: string[];
  allowed_chatbots: string[];
}

const PERMISSION_OPTIONS = [
  { value: "llm:chat", label: "LLM Chat Completions" },
  { value: "llm:embeddings", label: "LLM Embeddings" },
];

<<<<<<< HEAD
function ApiKeysContent() {
=======
function ApiKeysPageContent() {
>>>>>>> 745a72ae
  const { toast } = useToast();
  const searchParams = useSearchParams();
  const [apiKeys, setApiKeys] = useState<ApiKey[]>([]);
  const [loading, setLoading] = useState(true);
  const [actionLoading, setActionLoading] = useState<string | null>(null);
  const [showCreateDialog, setShowCreateDialog] = useState(false);
  const [showEditDialog, setShowEditDialog] = useState<string | null>(null);
  const [showRegenerateDialog, setShowRegenerateDialog] = useState<string | null>(null);
  const [newKeyVisible, setNewKeyVisible] = useState<string | null>(null);
  const [visibleKeys, setVisibleKeys] = useState<Record<string, boolean>>({});
  const [editKeyData, setEditKeyData] = useState<Partial<ApiKey>>({});
  const [availableModels, setAvailableModels] = useState<Model[]>([]);
  const [availableChatbots, setAvailableChatbots] = useState<any[]>([]);

  const [newKeyData, setNewKeyData] = useState<NewApiKeyData>({
    name: "",
    description: "",
    scopes: [],
    expires_at: null,
    is_unlimited: false,
    budget_limit_cents: 1000, // $10.00 default
    budget_type: "monthly",
    allowed_models: [],
    allowed_chatbots: [],
  });

  useEffect(() => {
    fetchApiKeys();
    fetchAvailableModels();
    fetchAvailableChatbots();
    
    // Check URL parameters for auto-opening create dialog
    const chatbotId = searchParams.get('chatbot');
    const chatbotName = searchParams.get('chatbot_name');
    const createParam = searchParams.get('create');
    
    if (chatbotId && chatbotName) {
      // Pre-populate the form with the chatbot selected and required permissions
      setNewKeyData(prev => ({
        ...prev,
        name: `${decodeURIComponent(chatbotName)} API Key`,
        allowed_chatbots: [chatbotId],
        scopes: ["llm:chat"] // Chatbots need chat completion permission
      }));
      
      // Automatically open the create dialog
      setShowCreateDialog(true);
      
      toast({
        title: "Chatbot Selected",
        description: `Creating API key for ${decodeURIComponent(chatbotName)}`
      });
    } else if (createParam === 'true') {
      // Automatically open the create dialog for general API key creation
      setShowCreateDialog(true);
    }
  }, [searchParams, toast]);

  const fetchApiKeys = async () => {
    try {
      setLoading(true);
      const result = await apiClient.get("/api-internal/v1/api-keys") as any;
      setApiKeys(result.api_keys || result.data || []);
    } catch (error) {
      toast({
        title: "Error",
        description: "Failed to fetch API keys",
        variant: "destructive",
      });
    } finally {
      setLoading(false);
    }
  };

  const fetchAvailableModels = async () => {
    try {
      const result = await apiClient.get("/api-internal/v1/llm/models") as any;
      setAvailableModels(result.data || []);
    } catch (error) {
      setAvailableModels([]);
    }
  };

  const fetchAvailableChatbots = async () => {
    try {
      const result = await apiClient.get("/api-internal/v1/chatbot/list") as any;
      setAvailableChatbots(result || []);
    } catch (error) {
      setAvailableChatbots([]);
    }
  };

  const handleCreateApiKey = async () => {
    try {
      setActionLoading("create");
      const data = await apiClient.post("/api-internal/v1/api-keys", newKeyData) as any;
      
      toast({
        title: "API Key Created",
        description: "Your new API key has been created successfully",
      });

      setNewKeyVisible(data.secret_key);
      setShowCreateDialog(false);
      setNewKeyData({
        name: "",
        description: "",
        scopes: [],
        expires_at: null,
        is_unlimited: false,
        budget_limit_cents: 1000, // $10.00 default
        budget_type: "monthly",
        allowed_models: [],
        allowed_chatbots: [],
      });

      await fetchApiKeys();
    } catch (error) {
      toast({
        title: "Error",
        description: error instanceof Error ? error.message : "Failed to create API key",
        variant: "destructive",
      });
    } finally {
      setActionLoading(null);
    }
  };

  const handleToggleApiKey = async (keyId: string, active: boolean) => {
    try {
      setActionLoading(`toggle-${keyId}`);
      await apiClient.put(`/api-internal/v1/api-keys/${keyId}`, { is_active: active });

      toast({
        title: "API Key Updated",
        description: `API key has been ${active ? "enabled" : "disabled"}`,
      });

      await fetchApiKeys();
    } catch (error) {
      toast({
        title: "Error",
        description: error instanceof Error ? error.message : "Failed to update API key",
        variant: "destructive",
      });
    } finally {
      setActionLoading(null);
    }
  };

  const handleRegenerateApiKey = async (keyId: string) => {
    try {
      setActionLoading(`regenerate-${keyId}`);
      const data = await apiClient.post(`/api-internal/v1/api-keys/${keyId}/regenerate`) as any;
      
      toast({
        title: "API Key Regenerated",
        description: "Your API key has been regenerated successfully",
      });

      setNewKeyVisible(data.secret_key);
      setShowRegenerateDialog(null);
      await fetchApiKeys();
    } catch (error) {
      toast({
        title: "Error",
        description: error instanceof Error ? error.message : "Failed to regenerate API key",
        variant: "destructive",
      });
    } finally {
      setActionLoading(null);
    }
  };

  const handleDeleteApiKey = async (keyId: string) => {
    if (!confirm("Are you sure you want to delete this API key? This action cannot be undone.")) {
      return;
    }

    try {
      setActionLoading(`delete-${keyId}`);
      await apiClient.delete(`/api-internal/v1/api-keys/${keyId}`);

      toast({
        title: "API Key Deleted",
        description: "API key has been deleted successfully",
      });

      await fetchApiKeys();
    } catch (error) {
      toast({
        title: "Error",
        description: error instanceof Error ? error.message : "Failed to delete API key",
        variant: "destructive",
      });
    } finally {
      setActionLoading(null);
    }
  };

  const handleEditApiKey = async (keyId: string) => {
    try {
      setActionLoading(`edit-${keyId}`);
      await apiClient.put(`/api-internal/v1/api-keys/${keyId}`, {
        name: editKeyData.name,
        description: editKeyData.description,
        is_unlimited: editKeyData.is_unlimited,
        budget_limit_cents: editKeyData.is_unlimited ? null : editKeyData.budget_limit,
        budget_type: editKeyData.is_unlimited ? null : editKeyData.budget_type,
        expires_at: editKeyData.expires_at,
      });

      toast({
        title: "API Key Updated",
        description: "API key has been updated successfully",
      });

      setShowEditDialog(null);
      setEditKeyData({});
      await fetchApiKeys();
    } catch (error) {
      toast({
        title: "Error",
        description: error instanceof Error ? error.message : "Failed to update API key",
        variant: "destructive",
      });
    } finally {
      setActionLoading(null);
    }
  };

  const openEditDialog = (apiKey: ApiKey) => {
    setEditKeyData({
      name: apiKey.name,
      description: apiKey.description,
      is_unlimited: apiKey.is_unlimited,
      budget_limit: apiKey.budget_limit,
      budget_type: apiKey.budget_type || "monthly",
      expires_at: apiKey.expires_at,
    });
    setShowEditDialog(apiKey.id);
  };

  const copyToClipboard = (text: string) => {
    navigator.clipboard.writeText(text);
    toast({
      title: "Copied",
      description: "API key copied to clipboard",
    });
  };

  const toggleKeyVisibility = (keyId: string) => {
    setVisibleKeys(prev => ({
      ...prev,
      [keyId]: !prev[keyId]
    }));
  };

  const getStatusBadge = (apiKey: ApiKey) => {
    if (!apiKey.is_active) {
      return <Badge variant="secondary">Disabled</Badge>;
    }
    
    if (apiKey.expires_at && new Date(apiKey.expires_at) < new Date()) {
      return <Badge variant="destructive">Expired</Badge>;
    }
    
    return <Badge variant="default">Active</Badge>;
  };

  const formatLastUsed = (lastUsed: string | null) => {
    if (!lastUsed) return "Never";
    return new Date(lastUsed).toLocaleString();
  };

  if (loading) {
    return (
      <div className="container mx-auto px-4 py-8">
        <div className="flex items-center justify-center min-h-[400px]">
          <div className="animate-spin rounded-full h-12 w-12 border-b-2 border-empire-gold"></div>
        </div>
      </div>
    );
  }

  return (
    <div className="container mx-auto px-4 py-8">
      <div className="flex items-center justify-between mb-8">
        <div>
          <h1 className="text-3xl font-bold">API Keys</h1>
          <p className="text-muted-foreground">
            Manage your API keys and access permissions
          </p>
        </div>
        <Dialog open={showCreateDialog} onOpenChange={setShowCreateDialog}>
          <DialogTrigger asChild>
            <Button>
              <Plus className="mr-2 h-4 w-4" />
              Create API Key
            </Button>
          </DialogTrigger>
          <DialogContent className="max-w-2xl">
            <DialogHeader>
              <DialogTitle>Create New API Key</DialogTitle>
              <DialogDescription>
                Create a new API key with specific permissions and rate limits
              </DialogDescription>
            </DialogHeader>
            
            <div className="space-y-4">
              <div className="grid grid-cols-2 gap-4">
                <div className="space-y-2">
                  <Label htmlFor="name">Name</Label>
                  <Input
                    id="name"
                    value={newKeyData.name}
                    onChange={(e) => setNewKeyData(prev => ({ ...prev, name: e.target.value }))}
                    placeholder="API Key Name"
                  />
                </div>
                <div className="space-y-2">
                  <Label htmlFor="expires">Expires At (Optional)</Label>
                  <Input
                    id="expires"
                    type="datetime-local"
                    value={newKeyData.expires_at || ""}
                    onChange={(e) => setNewKeyData(prev => ({ ...prev, expires_at: e.target.value || null }))}
                  />
                </div>
              </div>

              <div className="space-y-2">
                <Label htmlFor="description">Description</Label>
                <Textarea
                  id="description"
                  value={newKeyData.description}
                  onChange={(e) => setNewKeyData(prev => ({ ...prev, description: e.target.value }))}
                  placeholder="API Key Description"
                  rows={3}
                />
              </div>

              <div className="space-y-2">
                <Label>Permissions</Label>
                <div className="grid grid-cols-2 gap-2">
                  {PERMISSION_OPTIONS.map((permission) => (
                    <div key={permission.value} className="flex items-center space-x-2">
                      <input
                        type="checkbox"
                        id={permission.value}
                        checked={newKeyData.scopes.includes(permission.value)}
                        onChange={(e) => {
                          const checked = e.target.checked;
                          setNewKeyData(prev => ({
                            ...prev,
                            scopes: checked
                              ? [...prev.scopes, permission.value]
                              : prev.scopes.filter(p => p !== permission.value)
                          }));
                        }}
                        className="rounded"
                      />
                      <Label htmlFor={permission.value} className="text-sm">
                        {permission.label}
                      </Label>
                    </div>
                  ))}
                </div>
              </div>

              {/* Model Restrictions - Hidden for chatbot API keys since model is already selected by chatbot */}
              {newKeyData.allowed_chatbots.length === 0 && (
                <div className="space-y-2">
                  <Label>Model Restrictions (Optional)</Label>
                  <p className="text-sm text-muted-foreground mb-2">
                    Leave empty to allow all models, or select specific models to restrict access.
                  </p>
                  <div className="grid grid-cols-1 gap-2 max-h-32 overflow-y-auto border rounded-md p-2">
                    {availableModels.map((model) => (
                      <div key={model.id} className="flex items-center space-x-2">
                        <input
                          type="checkbox"
                          id={`model-${model.id}`}
                          checked={newKeyData.allowed_models.includes(model.id)}
                          onChange={(e) => {
                            const checked = e.target.checked;
                            setNewKeyData(prev => ({
                              ...prev,
                              allowed_models: checked
                                ? [...prev.allowed_models, model.id]
                                : prev.allowed_models.filter(m => m !== model.id)
                            }));
                          }}
                          className="rounded"
                        />
                        <Label htmlFor={`model-${model.id}`} className="text-sm">
                          {model.id}
                        </Label>
                      </div>
                    ))}
                    {availableModels.length === 0 && (
                      <p className="text-sm text-muted-foreground">No models available</p>
                    )}
                  </div>
                </div>
              )}
              

              {/* Chatbot Restrictions */}
              <div className="space-y-2">
                <Label>Chatbot Restrictions (Optional)</Label>
                <p className="text-sm text-muted-foreground mb-2">
                  Leave empty to allow all chatbots, or select specific chatbots to restrict access.
                </p>
                <div className="grid grid-cols-1 gap-2 max-h-32 overflow-y-auto border rounded-md p-2">
                  {availableChatbots.map((chatbot) => (
                    <div key={chatbot.id} className="flex items-center space-x-2">
                      <input
                        type="checkbox"
                        id={`chatbot-${chatbot.id}`}
                        checked={newKeyData.allowed_chatbots.includes(chatbot.id)}
                        onChange={(e) => {
                          const checked = e.target.checked;
                          setNewKeyData(prev => ({
                            ...prev,
                            allowed_chatbots: checked
                              ? [...prev.allowed_chatbots, chatbot.id]
                              : prev.allowed_chatbots.filter(c => c !== chatbot.id)
                          }));
                        }}
                        className="rounded"
                      />
                      <Label htmlFor={`chatbot-${chatbot.id}`} className="text-sm">
                        {chatbot.name}
                      </Label>
                    </div>
                  ))}
                  {availableChatbots.length === 0 && (
                    <p className="text-sm text-muted-foreground">No chatbots available</p>
                  )}
                </div>
              </div>

              {/* Budget Configuration */}
              <div className="space-y-4">
                <div className="flex items-center space-x-2">
                  <input
                    type="checkbox"
                    id="unlimited-budget"
                    checked={newKeyData.is_unlimited}
                    onChange={(e) => setNewKeyData(prev => ({ ...prev, is_unlimited: e.target.checked }))}
                    className="rounded"
                  />
                  <Label htmlFor="unlimited-budget">Set budget</Label>
                </div>

                {newKeyData.is_unlimited && (
                  <div className="grid grid-cols-2 gap-4">
                    <div className="space-y-2">
                      <Label htmlFor="budget-type">Budget Type</Label>
                      <Select
                        value={newKeyData.budget_type}
                        onValueChange={(value: "total" | "monthly") => setNewKeyData(prev => ({ ...prev, budget_type: value }))}
                      >
                        <SelectTrigger>
                          <SelectValue placeholder="Select budget type" />
                        </SelectTrigger>
                        <SelectContent>
                          <SelectItem value="total">Total Budget</SelectItem>
                          <SelectItem value="monthly">Monthly Budget</SelectItem>
                        </SelectContent>
                      </Select>
                    </div>
                    <div className="space-y-2">
                      <Label htmlFor="budget-limit">Budget Limit ($)</Label>
                      <Input
                        id="budget-limit"
                        type="number"
                        step="0.01"
                        min="0"
                        value={(newKeyData.budget_limit_cents || 0) / 100}
                        onChange={(e) => setNewKeyData(prev => ({ 
                          ...prev, 
                          budget_limit_cents: Math.round(parseFloat(e.target.value || "0") * 100)
                        }))}
                        placeholder="0.00"
                      />
                    </div>
                  </div>
                )}
              </div>

            </div>

            <DialogFooter>
              <Button
                variant="outline"
                onClick={() => setShowCreateDialog(false)}
              >
                Cancel
              </Button>
              <Button
                onClick={handleCreateApiKey}
                disabled={!newKeyData.name || actionLoading === "create"}
              >
                {actionLoading === "create" ? "Creating..." : "Create API Key"}
              </Button>
            </DialogFooter>
          </DialogContent>
        </Dialog>
      </div>

      {/* New Key Display */}
      {newKeyVisible && (
        <Alert className="mb-6">
          <Key className="h-4 w-4" />
          <AlertDescription>
            <div className="space-y-2">
              <p className="font-medium">Your new API key has been created:</p>
              <div className="flex items-center space-x-2 p-2 bg-muted rounded">
                <code className="flex-1 text-sm">{newKeyVisible}</code>
                <Button
                  size="sm"
                  variant="outline"
                  onClick={() => copyToClipboard(newKeyVisible)}
                >
                  <Copy className="h-3 w-3" />
                </Button>
              </div>
              <p className="text-sm text-muted-foreground">
                Make sure to copy this key now. You won't be able to see it again.
              </p>
              <Button size="sm" onClick={() => setNewKeyVisible(null)}>
                I've saved the key
              </Button>
            </div>
          </AlertDescription>
        </Alert>
      )}

      {/* API Keys List */}
      <div className="space-y-4">
        {apiKeys.length === 0 ? (
          <Card>
            <CardContent className="py-8">
              <div className="text-center">
                <Key className="h-12 w-12 text-muted-foreground mx-auto mb-4" />
                <h3 className="text-lg font-medium mb-2">No API keys found</h3>
                <p className="text-muted-foreground mb-4">
                  Create your first API key to start using the platform
                </p>
                <Button onClick={() => setShowCreateDialog(true)}>
                  <Plus className="mr-2 h-4 w-4" />
                  Create API Key
                </Button>
              </div>
            </CardContent>
          </Card>
        ) : (
          apiKeys.map((apiKey) => (
            <Card key={apiKey.id}>
              <CardHeader>
                <div className="flex items-center justify-between">
                  <div>
                    <CardTitle className="flex items-center space-x-2">
                      <Key className="h-5 w-5" />
                      <span>{apiKey.name}</span>
                      {getStatusBadge(apiKey)}
                    </CardTitle>
                    <CardDescription>{apiKey.description}</CardDescription>
                  </div>
                  <div className="flex items-center space-x-2">
                    <Switch
                      checked={apiKey.is_active}
                      onCheckedChange={(checked) => handleToggleApiKey(apiKey.id, checked)}
                      disabled={actionLoading === `toggle-${apiKey.id}`}
                    />
                  </div>
                </div>
              </CardHeader>
              <CardContent>
                <div className="grid grid-cols-1 md:grid-cols-2 lg:grid-cols-5 gap-4 mb-4">
                  <div>
                    <span className="text-sm font-medium">Key Prefix:</span>
                    <p className="text-sm text-muted-foreground font-mono">{apiKey.key_prefix}...</p>
                  </div>
                  <div>
                    <span className="text-sm font-medium">Requests:</span>
                    <p className="text-sm text-muted-foreground">{apiKey.total_requests}</p>
                  </div>
                  <div>
                    <span className="text-sm font-medium">Tokens:</span>
                    <p className="text-sm text-muted-foreground">{apiKey.total_tokens}</p>
                  </div>
                  <div>
                    <span className="text-sm font-medium">Cost:</span>
                    <p className="text-sm text-muted-foreground">${(apiKey.total_cost_cents / 100).toFixed(2)}</p>
                  </div>
                  <div>
                    <span className="text-sm font-medium">Last Used:</span>
                    <p className="text-sm text-muted-foreground">{formatLastUsed(apiKey.last_used_at)}</p>
                  </div>
                </div>

                {/* Budget Information */}
                <div className="space-y-2 mb-4">
                  <span className="text-sm font-medium">Budget:</span>
                  <div className="flex items-center gap-2">
                    {apiKey.is_unlimited ? (
                      <Badge variant="secondary">Unlimited</Badge>
                    ) : apiKey.budget_limit ? (
                      <div className="flex items-center gap-2">
                        <Badge variant="outline">
                          {apiKey.budget_type === "monthly" ? "Monthly" : "Total"}: ${(apiKey.budget_limit / 100).toFixed(2)}
                        </Badge>
                        <span className="text-xs text-muted-foreground">
                          (${((apiKey.budget_limit - apiKey.total_cost_cents) / 100).toFixed(2)} remaining)
                        </span>
                      </div>
                    ) : (
                      <Badge variant="outline">No budget set</Badge>
                    )}
                  </div>
                </div>

                <div className="space-y-2 mb-4">
                  <span className="text-sm font-medium">Scopes:</span>
                  <div className="flex flex-wrap gap-1">
                    {apiKey.scopes.map((scope) => (
                      <Badge key={scope} variant="outline" className="text-xs">
                        {scope}
                      </Badge>
                    ))}
                  </div>
                </div>


                <div className="flex items-center space-x-2">
                  <Button 
                    size="sm" 
                    variant="outline" 
                    onClick={() => openEditDialog(apiKey)}
                    disabled={actionLoading === `edit-${apiKey.id}`}
                  >
                    <Edit className="mr-2 h-3 w-3" />
                    Edit
                  </Button>

                  <Dialog 
                    open={showRegenerateDialog === apiKey.id} 
                    onOpenChange={(open) => setShowRegenerateDialog(open ? apiKey.id : null)}
                  >
                    <DialogTrigger asChild>
                      <Button size="sm" variant="outline">
                        <RefreshCw className="mr-2 h-3 w-3" />
                        Regenerate
                      </Button>
                    </DialogTrigger>
                    <DialogContent>
                      <DialogHeader>
                        <DialogTitle>Regenerate API Key</DialogTitle>
                        <DialogDescription>
                          This will generate a new API key and invalidate the current one. This action cannot be undone.
                        </DialogDescription>
                      </DialogHeader>
                      <DialogFooter>
                        <Button
                          variant="outline"
                          onClick={() => setShowRegenerateDialog(null)}
                        >
                          Cancel
                        </Button>
                        <Button
                          variant="destructive"
                          onClick={() => handleRegenerateApiKey(apiKey.id)}
                          disabled={actionLoading === `regenerate-${apiKey.id}`}
                        >
                          {actionLoading === `regenerate-${apiKey.id}` ? "Regenerating..." : "Regenerate"}
                        </Button>
                      </DialogFooter>
                    </DialogContent>
                  </Dialog>

                  <Button
                    size="sm"
                    variant="outline"
                    onClick={() => handleDeleteApiKey(apiKey.id)}
                    disabled={actionLoading === `delete-${apiKey.id}`}
                  >
                    <Trash2 className="mr-2 h-3 w-3" />
                    {actionLoading === `delete-${apiKey.id}` ? "Deleting..." : "Delete"}
                  </Button>
                </div>
              </CardContent>
            </Card>
          ))
        )}
      </div>

      {/* Edit API Key Dialog */}
      <Dialog open={!!showEditDialog} onOpenChange={(open) => !open && setShowEditDialog(null)}>
        <DialogContent className="max-w-2xl">
          <DialogHeader>
            <DialogTitle>Edit API Key</DialogTitle>
            <DialogDescription>
              Update your API key settings and budget configuration
            </DialogDescription>
          </DialogHeader>

          <div className="space-y-4">
            <div className="grid grid-cols-1 md:grid-cols-2 gap-4">
              <div className="space-y-2">
                <Label htmlFor="edit-name">Name</Label>
                <Input
                  id="edit-name"
                  value={editKeyData.name || ""}
                  onChange={(e) => setEditKeyData(prev => ({ ...prev, name: e.target.value }))}
                  placeholder="API Key Name"
                />
              </div>
              <div className="space-y-2">
                <Label htmlFor="edit-description">Description</Label>
                <Input
                  id="edit-description"
                  value={editKeyData.description || ""}
                  onChange={(e) => setEditKeyData(prev => ({ ...prev, description: e.target.value }))}
                  placeholder="API Key Description"
                />
              </div>
            </div>

            {/* Budget Configuration */}
            <div className="space-y-4">
              <div className="flex items-center space-x-2">
                <input
                  type="checkbox"
                  id="edit-unlimited-budget"
                  checked={editKeyData.is_unlimited || false}
                  onChange={(e) => setEditKeyData(prev => ({ ...prev, is_unlimited: e.target.checked }))}
                  className="rounded"
                />
                <Label htmlFor="edit-unlimited-budget">Set budget</Label>
              </div>

              {editKeyData.is_unlimited && (
                <div className="grid grid-cols-2 gap-4">
                  <div className="space-y-2">
                    <Label htmlFor="edit-budget-type">Budget Type</Label>
                    <Select
                      value={editKeyData.budget_type}
                      onValueChange={(value: "total" | "monthly") => setEditKeyData(prev => ({ ...prev, budget_type: value }))}
                    >
                      <SelectTrigger>
                        <SelectValue placeholder="Select budget type" />
                      </SelectTrigger>
                      <SelectContent>
                        <SelectItem value="total">Total Budget</SelectItem>
                        <SelectItem value="monthly">Monthly Budget</SelectItem>
                      </SelectContent>
                    </Select>
                  </div>
                  <div className="space-y-2">
                    <Label htmlFor="edit-budget-limit">Budget Limit ($)</Label>
                    <Input
                      id="edit-budget-limit"
                      type="number"
                      step="0.01"
                      min="0"
                      value={(editKeyData.budget_limit || 0) / 100}
                      onChange={(e) => setEditKeyData(prev => ({ 
                        ...prev, 
                        budget_limit: Math.round(parseFloat(e.target.value || "0") * 100)
                      }))}
                      placeholder="0.00"
                    />
                  </div>
                </div>
              )}
            </div>


            {/* Expiration */}
            <div className="space-y-2">
              <Label htmlFor="edit-expires-at">Expiration Date (Optional)</Label>
              <Input
                id="edit-expires-at"
                type="date"
                value={editKeyData.expires_at?.split('T')[0] || ""}
                onChange={(e) => setEditKeyData(prev => ({ ...prev, expires_at: e.target.value ? `${e.target.value}T23:59:59Z` : null }))}
              />
            </div>
          </div>

          <DialogFooter>
            <Button
              variant="outline"
              onClick={() => setShowEditDialog(null)}
            >
              Cancel
            </Button>
            <Button
              onClick={() => showEditDialog && handleEditApiKey(showEditDialog)}
              disabled={!editKeyData.name || actionLoading === `edit-${showEditDialog}`}
            >
              {actionLoading === `edit-${showEditDialog}` ? "Updating..." : "Update API Key"}
            </Button>
          </DialogFooter>
        </DialogContent>
      </Dialog>
    </div>
  );
}

export default function ApiKeysPage() {
  return (
<<<<<<< HEAD
    <Suspense fallback={<div>Loading API keys...</div>}>
      <ApiKeysContent />
=======
    <Suspense fallback={<div className="container mx-auto p-6">Loading...</div>}>
      <ApiKeysPageContent />
>>>>>>> 745a72ae
    </Suspense>
  );
}<|MERGE_RESOLUTION|>--- conflicted
+++ resolved
@@ -95,11 +95,8 @@
   { value: "llm:embeddings", label: "LLM Embeddings" },
 ];
 
-<<<<<<< HEAD
 function ApiKeysContent() {
-=======
-function ApiKeysPageContent() {
->>>>>>> 745a72ae
+
   const { toast } = useToast();
   const searchParams = useSearchParams();
   const [apiKeys, setApiKeys] = useState<ApiKey[]>([]);
@@ -915,13 +912,8 @@
 
 export default function ApiKeysPage() {
   return (
-<<<<<<< HEAD
     <Suspense fallback={<div>Loading API keys...</div>}>
       <ApiKeysContent />
-=======
-    <Suspense fallback={<div className="container mx-auto p-6">Loading...</div>}>
-      <ApiKeysPageContent />
->>>>>>> 745a72ae
     </Suspense>
   );
-}+}
